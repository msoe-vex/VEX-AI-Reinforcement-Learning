--- conflicted
+++ resolved
@@ -69,13 +69,10 @@
         self.time_remaining = 120  
         # Remove old ring counters and use a single counter for rings held.
         self.holding_rings = 0  
-<<<<<<< HEAD
         self.total_score = 0  # Reset total score
-=======
         
         # Path tracking
         self.robot_path = [np.array(self.robot_position)]
->>>>>>> 5ec3ee4a
 
         # Pad mobile_goal_positions flattened to length 10 (5 goals x 2)
         mobile_goals = self.mobile_goal_positions.flatten()
