#!/bin/bash
#SBATCH --job-name=vex_ai_reinforcement_learning       # Job name
#SBATCH --output=job_results/job_%j/output.txt       # Output file (%j will be replaced with the job ID)
#SBATCH --error=job_results/job_%j/error.txt         # Error file (%j will be replaced with the job ID)
#SBATCH --time=0-6:0                 # Time limit (DD-HH:MM)
#SBATCH --partition=teaching         # Partition to submit to. `teaching` (for the T4 GPUs) is default on Rosie, but it's still being specified here

# Default values
NUM_AGENTS=5
TOTAL_TIMESTEPS=10000
<<<<<<< HEAD
MODEL_PATH=""
=======
ENTROPY=0.0
LEARNING_RATE=0.0003
DISCOUNT_FACTOR=0.99
>>>>>>> 5d9d73a6

# Parse command line arguments
while [[ "$#" -gt 0 ]]; do
    case $1 in
        --agents) NUM_AGENTS="$2"; shift ;;
        --timesteps) TOTAL_TIMESTEPS="$2"; shift ;;
<<<<<<< HEAD
        --model_path) MODEL_PATH="$2"; shift ;;
=======
        --entropy) ENTROPY="$2"; shift ;;
        --learning_rate) LEARNING_RATE="$2"; shift ;;
        --discount_factor) DISCOUNT_FACTOR="$2"; shift ;;
>>>>>>> 5d9d73a6
        *) echo "Unknown parameter passed: $1"; exit 1 ;;
    esac
    shift
done

# Run your code here
<<<<<<< HEAD
if [ -z "$MODEL_PATH" ]; then
    python train_models.py --agents $NUM_AGENTS --timesteps $TOTAL_TIMESTEPS --job_id $SLURM_JOB_ID
else
    python train_models.py --agents $NUM_AGENTS --timesteps $TOTAL_TIMESTEPS --job_id $SLURM_JOB_ID --model_path $MODEL_PATH
fi
=======
python train_models.py --agents $NUM_AGENTS --timesteps $TOTAL_TIMESTEPS --entropy $ENTROPY --learning_rate $LEARNING_RATE --discount_factor $DISCOUNT_FACTOR --job_id $SLURM_JOB_ID
>>>>>>> 5d9d73a6
<|MERGE_RESOLUTION|>--- conflicted
+++ resolved
@@ -8,38 +8,28 @@
 # Default values
 NUM_AGENTS=5
 TOTAL_TIMESTEPS=10000
-<<<<<<< HEAD
 MODEL_PATH=""
-=======
 ENTROPY=0.0
 LEARNING_RATE=0.0003
 DISCOUNT_FACTOR=0.99
->>>>>>> 5d9d73a6
 
 # Parse command line arguments
 while [[ "$#" -gt 0 ]]; do
     case $1 in
         --agents) NUM_AGENTS="$2"; shift ;;
         --timesteps) TOTAL_TIMESTEPS="$2"; shift ;;
-<<<<<<< HEAD
         --model_path) MODEL_PATH="$2"; shift ;;
-=======
         --entropy) ENTROPY="$2"; shift ;;
         --learning_rate) LEARNING_RATE="$2"; shift ;;
         --discount_factor) DISCOUNT_FACTOR="$2"; shift ;;
->>>>>>> 5d9d73a6
         *) echo "Unknown parameter passed: $1"; exit 1 ;;
     esac
     shift
 done
 
 # Run your code here
-<<<<<<< HEAD
 if [ -z "$MODEL_PATH" ]; then
-    python train_models.py --agents $NUM_AGENTS --timesteps $TOTAL_TIMESTEPS --job_id $SLURM_JOB_ID
+    python train_models.py --agents $NUM_AGENTS --timesteps $TOTAL_TIMESTEPS --entropy $ENTROPY --learning_rate $LEARNING_RATE --discount_factor $DISCOUNT_FACTOR --job_id $SLURM_JOB_ID
 else
-    python train_models.py --agents $NUM_AGENTS --timesteps $TOTAL_TIMESTEPS --job_id $SLURM_JOB_ID --model_path $MODEL_PATH
+    python train_models.py --agents $NUM_AGENTS --timesteps $TOTAL_TIMESTEPS --entropy $ENTROPY --learning_rate $LEARNING_RATE --discount_factor $DISCOUNT_FACTOR --job_id $SLURM_JOB_ID --model_path $MODEL_PATH
 fi
-=======
-python train_models.py --agents $NUM_AGENTS --timesteps $TOTAL_TIMESTEPS --entropy $ENTROPY --learning_rate $LEARNING_RATE --discount_factor $DISCOUNT_FACTOR --job_id $SLURM_JOB_ID
->>>>>>> 5d9d73a6
